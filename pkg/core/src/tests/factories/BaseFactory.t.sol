// SPDX-License-Identifier: AGPL-3.0-only
pragma solidity 0.8.11;

import { TestHelper, MockTargetLike } from "../test-helpers/TestHelper.sol";
import { MockAdapter, MockCropAdapter } from "../test-helpers/mocks/MockAdapter.sol";
import { MockFactory, MockCropFactory } from "../test-helpers/mocks/MockFactory.sol";
import { MockToken } from "../test-helpers/mocks/MockToken.sol";
import { MockTarget } from "../test-helpers/mocks/MockTarget.sol";
import { DateTimeFull } from "../test-helpers/DateTimeFull.sol";
import { BaseAdapter } from "../../adapters/abstract/BaseAdapter.sol";
import { BaseFactory } from "../../adapters/abstract/factories/BaseFactory.sol";
import { Errors } from "@sense-finance/v1-utils/src/libs/Errors.sol";

contract MockRevertAdapter is MockAdapter {
    constructor(BaseAdapter.AdapterParams memory _adapterParams)
        MockAdapter(address(0), address(0), address(0), 1, _adapterParams, address(0))
    {}

    function getUnderlyingPrice() external view virtual override returns (uint256) {
        revert("ERROR");
    }
}

contract MockRevertFactory is MockFactory {
    constructor(BaseFactory.FactoryParams memory _factoryParams) MockFactory(address(0), _factoryParams, address(0)) {}

    function deployAdapter(address _target, bytes memory data) external override returns (address adapter) {
        BaseAdapter.AdapterParams memory adapterParams;
        adapter = address(new MockRevertAdapter(adapterParams));
    }
}

contract Factories is TestHelper {
    function testDeployFactory() public {
        BaseFactory.FactoryParams memory factoryParams = BaseFactory.FactoryParams({
            stake: address(stake),
            oracle: ORACLE,
            ifee: ISSUANCE_FEE,
            stakeSize: STAKE_SIZE,
            minm: MIN_MATURITY,
            maxm: MAX_MATURITY,
            mode: MODE,
            tilt: 0,
            guard: 123e18
        });
        MockCropFactory someFactory = new MockCropFactory(address(divider), factoryParams, address(reward));

        assertTrue(address(someFactory) != address(0));
        assertEq(someFactory.divider(), address(divider));
        (
            address oracle,
            address stake,
            uint256 stakeSize,
            uint256 minm,
            uint256 maxm,
            uint256 ifee,
            uint16 mode,
<<<<<<< HEAD
            uint64 tilt
        ) = someFactory.factoryParams();
=======
            uint64 tilt,
            uint256 guard
        ) = MockFactory(someFactory).factoryParams();
>>>>>>> a13281e0

        assertEq(oracle, ORACLE);
        assertEq(stake, address(stake));
        assertEq(ifee, ISSUANCE_FEE);
        assertEq(stakeSize, STAKE_SIZE);
        assertEq(minm, MIN_MATURITY);
        assertEq(maxm, MAX_MATURITY);
        assertEq(mode, MODE);
        assertEq(tilt, 0);
<<<<<<< HEAD
        assertEq(someFactory.reward(), address(reward));
=======
        assertEq(guard, 123e18);
        assertEq(MockFactory(someFactory).reward(), address(reward));
>>>>>>> a13281e0
    }

    function testGuardIsSetIfGetUnderlyingPriceReverts() public {
        BaseFactory.FactoryParams memory factoryParams;
        factoryParams.guard = 444e18;
        MockRevertFactory someFactory = new MockRevertFactory(factoryParams);
        (, , , , , , , , uint256 guard) = MockFactory(someFactory).factoryParams();
        assertEq(guard, 444e18);
    }

    function testDeployAdapter() public {
        MockToken someReward = new MockToken("Some Reward", "SR", 18);
        MockTargetLike someTarget = MockTargetLike(deployMockTarget(address(underlying), "Some Target", "ST", 18));

        address[] memory rewardTokens = new address[](1);
        rewardTokens[0] = address(someReward);
        MockCropFactory someFactory = MockCropFactory(deployCropsFactory(address(someTarget), rewardTokens, false));

        divider.setPeriphery(alice);
        MockCropAdapter adapter = MockCropAdapter(someFactory.deployAdapter(address(someTarget), ""));
        assertTrue(address(adapter) != address(0));

        (address oracle, address stake, uint256 stakeSize, uint256 minm, uint256 maxm, , , ) = adapter.adapterParams();
        assertEq(adapter.divider(), address(divider));
        assertEq(adapter.target(), address(someTarget));
        assertEq(adapter.name(), "Some Target Adapter");
        assertEq(adapter.symbol(), "ST-adapter");
        assertEq(adapter.ifee(), ISSUANCE_FEE);
        assertEq(oracle, ORACLE);
        assertEq(stake, address(stake));
        assertEq(stakeSize, STAKE_SIZE);
        assertEq(minm, MIN_MATURITY);
        assertEq(maxm, MAX_MATURITY);
        assertEq(adapter.mode(), MODE);
        assertEq(adapter.reward(), address(someReward));
        uint256 scale = adapter.scale();
        assertEq(scale, 1e18);
    }

    function testDeployAdapterAndinitializeSeries() public {
        MockToken someReward = new MockToken("Some Reward", "SR", 18);
        MockToken someUnderlying = new MockToken("Some Underlying", "SU", 18);
        MockTargetLike someTarget = MockTargetLike(deployMockTarget(address(underlying), "Some Target", "ST", 18));

        address[] memory rewardTokens = new address[](1);
        rewardTokens[0] = address(someReward);
        MockCropFactory someFactory = MockCropFactory(deployCropsFactory(address(someTarget), rewardTokens, false));

        address f = periphery.deployAdapter(address(someFactory), address(someTarget), "");
        assertTrue(f != address(0));
        uint256 scale = MockAdapter(f).scale();
        assertEq(scale, 1e18);
        hevm.warp(block.timestamp + 1 days);
        uint256 maturity = DateTimeFull.timestampFromDateTime(2021, 10, 1, 0, 0, 0);
        (address principal, address yield) = periphery.sponsorSeries(f, maturity, true);
        assertTrue(principal != address(0));
        assertTrue(yield != address(0));
    }

    function testCantDeployAdapterIfNotPeriphery() public {
        MockToken someUnderlying = new MockToken("Some Underlying", "SU", 18);
        MockTarget someTarget = new MockTarget(address(someUnderlying), "Some Target", "ST", 18);
        factory.supportTarget(address(someTarget), true);
        hevm.expectRevert(abi.encodeWithSelector(Errors.OnlyPeriphery.selector));
        factory.deployAdapter(address(someTarget), "");
    }

    function testFailDeployAdapterIfAlreadyExists() public {
        divider.setPeriphery(alice);
        factory.deployAdapter(address(target), "");
    }
}<|MERGE_RESOLUTION|>--- conflicted
+++ resolved
@@ -55,14 +55,9 @@
             uint256 maxm,
             uint256 ifee,
             uint16 mode,
-<<<<<<< HEAD
-            uint64 tilt
-        ) = someFactory.factoryParams();
-=======
             uint64 tilt,
             uint256 guard
-        ) = MockFactory(someFactory).factoryParams();
->>>>>>> a13281e0
+        ) = someFactory.factoryParams();
 
         assertEq(oracle, ORACLE);
         assertEq(stake, address(stake));
@@ -72,12 +67,8 @@
         assertEq(maxm, MAX_MATURITY);
         assertEq(mode, MODE);
         assertEq(tilt, 0);
-<<<<<<< HEAD
+        assertEq(guard, 123e18);
         assertEq(someFactory.reward(), address(reward));
-=======
-        assertEq(guard, 123e18);
-        assertEq(MockFactory(someFactory).reward(), address(reward));
->>>>>>> a13281e0
     }
 
     function testGuardIsSetIfGetUnderlyingPriceReverts() public {
