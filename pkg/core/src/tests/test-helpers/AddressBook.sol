// SPDX-License-Identifier: AGPL-3.0-only
pragma solidity 0.8.11;

/// @notice Program error types
library AddressBook {
    // coins
    address public constant DAI = 0x6B175474E89094C44Da98b954EedeAC495271d0F;
    address public constant COMP = 0xc00e94Cb662C3520282E6f5717214004A7f26888;
    address public constant USDC = 0xA0b86991c6218b36c1d19D4a2e9Eb0cE3606eB48;
    address public constant CVX = 0x4e3FBD56CD56c3e72c1403e103b45Db9da5B9D2B;
    address public constant CRV = 0xD533a949740bb3306d119CC777fa900bA034cd52;
    address public constant LDO = 0x5A98FcBEA516Cf06857215779Fd812CA3beF1B32;
    address public constant FXS = 0x3432B6A60D23Ca0dFCa7761B7ab56459D9C964D0;
    address public constant MUSD = 0xe2f2a5C287993345a840Db3B0845fbC70f5935a5;
    address public constant HT = 0x6f259637dcD74C767781E37Bc6133cd6A68aa161;
    address public constant WBTC = 0x2260FAC5E5542a773Aa44fBCfeDf7C193bc2C599;

    // ctokens
    address public constant cDAI = 0x5d3a536E4D6DbD6114cc1Ead35777bAB948E3643;
    address public constant cETH = 0x4Ddc2D193948926D02f9B1fE9e1daa0718270ED5;
    address public constant cUSDC = 0x39AA39c021dfbaE8faC545936693aC917d5E7563;

    // eth
    address public constant WSTETH = 0x7f39C581F595B53c5cb19bD0b3f8dA6c935E2Ca0;
    address public constant STETH = 0xae7ab96520DE3A18E5e111B5EaAb095312D7fE84;
    address public constant WETH = 0xC02aaA39b223FE8D0A0e5C4F27eAD9083C756Cc2;

    // protocols
<<<<<<< HEAD
    address public constant COMPOUND_PRICE_FEED = 0x6D2299C48a8dD07a872FDd0F8233924872Ad1071;
    address public constant RARI_ORACLE = 0x1887118E49e0F4A78Bd71B792a49dE03504A764D; // rari's master oracle
=======
    address public constant STETH_POOL = 0xDC24316b9AE028F1497c275EB9192a3Ea0f67022;
>>>>>>> 73aef8fa
    address public constant UNISWAP_ROUTER = 0xE592427A0AEce92De3Edee1F18E0157C05861564;
    address public constant COMPTROLLER = 0x3d9819210A31b4961b30EF54bE2aeD79B9c9Cd3B;
    address public constant STETH_CURVE_POOL = 0xDC24316b9AE028F1497c275EB9192a3Ea0f67022; // curve stETH

    // price feeds
    address public constant COMPOUND_PRICE_FEED = 0x6D2299C48a8dD07a872FDd0F8233924872Ad1071; // compound
    address public constant RARI_ORACLE = 0x1887118E49e0F4A78Bd71B792a49dE03504A764D; // rari
    address public constant MASTER_PRICE_ORACLE = 0x54Bd48678fdC1Ec2EF832C2d80030E94118CCb4B;
    address public constant STETH_USD_PRICEFEED = 0xCfE54B5cD566aB89272946F602D76Ea879CAb4a8; // Chainlink stETH-USD price feed
    address public constant ETH_USD_PRICEFEED = 0x5f4eC3Df9cbd43714FE2740f5E3616155c5b8419; // Chainlink ETH-USD price feed

    // deployed sense contract
    address public constant SPACE_FACTORY_1_2_0 = 0x984682770f1EED90C00cd57B06b151EC12e7c51C;
    address public constant DIVIDER_1_2_0 = 0x86bA3E96Be68563E41c2f5769F1AF9fAf758e6E0;
    address public constant POOL_MANAGER_1_2_0 = 0xf01eb98de53ed964AC3F786b80ED8ce33f05F417;
    address public constant BALANCER_VAULT = 0xBA12222222228d8Ba445958a75a0704d566BF2C8;

    // sense admin
    address public constant SENSE_ADMIN_MULTISIG = 0xDd76360C26Eaf63AFCF3a8d2c0121F13AE864D57;

<<<<<<< HEAD
=======
    // fuse
    address public constant JUMP_RATE_MODEL = 0xEDE47399e2aA8f076d40DC52896331CBa8bd40f7;

>>>>>>> 73aef8fa
    // fuse f18 olympus pool party
    address public constant OLYMPUS_POOL_PARTY = 0x621579DD26774022F33147D3852ef4E00024b763; // olympus pool party
    address public constant f18DAI = 0x8E4E0257A4759559B4B1AC087fe8d80c63f20D19;
    address public constant f18ETH = 0xFA1057d02A0C1a4885851e3F4fD496Ee7D38F56e;
    address public constant f18USDC = 0x6f95d4d251053483f41c8718C30F4F3C404A8cf2;

    // fuse f156 tribe convex pool
    address public constant TRIBE_CONVEX = 0x07cd53380FE9B2a5E64099591b498c73F0EfaA66; // tribe convex pool
    address public constant REWARDS_DISTRIBUTOR_CVX = 0x18B9aE8499e560bF94Ef581420c38EC4CfF8559C;
    address public constant REWARDS_DISTRIBUTOR_CRV = 0x65DFbde18D7f12a680480aBf6e17F345d8637829;
    address public constant REWARDS_DISTRIBUTOR_LDO = 0x506Ce4145833E55000cbd4C89AC9ba180647eB5e;
    address public constant REWARDS_DISTRIBUTOR_FXS = 0x30E9A1Bc6A6a478fC32F9ac900C6530Ad3A1616F;

    address public constant f156USDC = 0x88d3557eB6280CC084cA36e425d6BC52d0A04429;
    address public constant f156FRAX3CRV = 0x2ec70d3Ff3FD7ac5c2a72AAA64A398b6CA7428A5;
    address public constant f156cvxFXSFXSf = 0x30916E14C139d65CAfbEEcb3eA525c59df643281;
    address public constant f156CVX = 0x3F4a965Bff126af42FC014c20959c7b857EA4e35;

    // mstable
    address public constant IMUSD = 0x30647a72Dc82d7Fbb1123EA74716aB8A317Eac19; // Interest bearing mStable USD (ERC-4626)
    address public constant IMBTC = 0x17d8CBB6Bce8cEE970a4027d1198F6700A7a6c24; // Interest bearing mStable BTC (ERC-4626)
    address public constant RARI_MSTABLE_ORACLE = 0xeb988f5492C86584f8D8f1B8662188D5A9BfE357; // Rari's mStable price oracle
    address public constant CHAINLINK_REGISTRY = 0x47Fb2585D2C56Fe188D0E6ec628a38b74fCeeeDf; // Chainlink's Feed Registry
}<|MERGE_RESOLUTION|>--- conflicted
+++ resolved
@@ -26,12 +26,7 @@
     address public constant WETH = 0xC02aaA39b223FE8D0A0e5C4F27eAD9083C756Cc2;
 
     // protocols
-<<<<<<< HEAD
-    address public constant COMPOUND_PRICE_FEED = 0x6D2299C48a8dD07a872FDd0F8233924872Ad1071;
-    address public constant RARI_ORACLE = 0x1887118E49e0F4A78Bd71B792a49dE03504A764D; // rari's master oracle
-=======
     address public constant STETH_POOL = 0xDC24316b9AE028F1497c275EB9192a3Ea0f67022;
->>>>>>> 73aef8fa
     address public constant UNISWAP_ROUTER = 0xE592427A0AEce92De3Edee1F18E0157C05861564;
     address public constant COMPTROLLER = 0x3d9819210A31b4961b30EF54bE2aeD79B9c9Cd3B;
     address public constant STETH_CURVE_POOL = 0xDC24316b9AE028F1497c275EB9192a3Ea0f67022; // curve stETH
@@ -52,12 +47,6 @@
     // sense admin
     address public constant SENSE_ADMIN_MULTISIG = 0xDd76360C26Eaf63AFCF3a8d2c0121F13AE864D57;
 
-<<<<<<< HEAD
-=======
-    // fuse
-    address public constant JUMP_RATE_MODEL = 0xEDE47399e2aA8f076d40DC52896331CBa8bd40f7;
-
->>>>>>> 73aef8fa
     // fuse f18 olympus pool party
     address public constant OLYMPUS_POOL_PARTY = 0x621579DD26774022F33147D3852ef4E00024b763; // olympus pool party
     address public constant f18DAI = 0x8E4E0257A4759559B4B1AC087fe8d80c63f20D19;
