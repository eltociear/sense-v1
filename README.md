--- conflicted
+++ resolved
@@ -63,11 +63,7 @@
 
 # <img src="21.11.01-v1-contract-diagram.png" alt="sense smart contract user/contract interaction diagram">
 
-<<<<<<< HEAD
 The `Divider` is the accounting engine of the Sense Protocol. It allows users to "divide" `Target` assets into ERC20 `Zeros` & `Claims` with the help of numerous auxilary contracts including `Adapters`, `Adapter Factories`, and the `Periphery` contract. Each Target can have up to three instances or `series` of Zeros and Claims, and each series is uniquely identified by their `maturity`. The Divider reads [`Scale` values](https://docs.sense.finance/litepaper/#rate-accumulator) from Adapters to determine how much Target to distribute to Zero & Claim holders at or before maturity. Constituing as the "core" of Sense, these contracts fully implement the [Sense Lifecycle](https://docs.sense.finance/litepaper/#divider) as well as permissionless series management & onboarding of arbitrary Target yield-bearing assets. 
-=======
-The `Divider` is the accounting engine of the Sense Protocol. It allows users to "divide" `Target` assets into ERC20 `Zeros` & `Claims` with the help of numerous auxilary contracts including `Adapters`, `Adapter Factories`, `Periphery`, `TWrappers` and `Emergency Stop`. Each Target can have up to three instances or `series` of Zeros and Claims, and each series is uniquely identified by their `maturity`. The Divider reads [`Scale` values](https://docs.sense.finance/litepaper/#rate-accumulator) from Adapters to determine how much Target to distribute to Zero & Claim holders at or before maturity. Constituing as the "core" of Sense, these contracts fully implement the [Sense Lifecycle](https://docs.sense.finance/litepaper/#divider) as well as permissionless series management & onboarding of arbitrary Target yield-bearing assets. 
->>>>>>> c4ef7ffb
 
 The core is surrounded by `modules` that build atop and/or leverage its functionality to achieve a certain goal such as [Collect to Drag](https://medium.com/sensefinance/designing-yield-tokens-d20c34d96f56) conversions for Claims or the management of the [Sense Fuse Lending Facility](https://medium.com/sensefinance/sense-finance-x-rari-capital-5c0e0b6289d4).
 
@@ -79,7 +75,6 @@
 
 The Adapter holds the Target before a series' maturity and contains logic to handle arbitrary airdrops from native or 3rd party liquidity mining programs. Typically denominated in another asset, airdropped tokens are distributed to Claim holders in addition to the yield accrued from the Target. In addition to asset custody, Adapters store parameters related to their individual applications, which gives guidance to the Divider when performing the above-mentioned operations. The parameters include:
 
-<<<<<<< HEAD
 1. `target` - address to the Target 
 2. `oracle` - address to the Oracle of the Target's Underlying
 3. `delta` - max growth per second allowed in the scale, as retrieved from the Target's protocol
@@ -100,43 +95,19 @@
 
 ### Adapter factory
 The Adapter factory allows any person to deploy a Sense Sponsored Adapter for a given Target in a permissionless manner.
-=======
-### Adapter
-Adapter contracts contain only the logic needed to calculate Scale values. The protocol will have several Adapters, each with similar code, that are granted core access to the Divider by authorized actors. In most cases, the only difference between Adapters will be how they calculate their Scale value.
-
-Each adapter has a `delta` that represents the maximum growth per second a scale can be when retrieving a value from the protocol's scale method. This delta value is the same across all the targets within the same target type and is defined on the adapter factory which then sets it to the adapter on initialization.
-
-To create a adapter implementation, the contract needs to inherit from `BaseAdapter.sol` and override `_scale()` which is a function that calls the external protocol to get the current scale value.
-
-### Adapter factory
-The adapter factory allows any person to deploy a adapter for a given Target in a permissionless manner.
-
-Following a gradual expansion, Sense Finance will deploy one Adapter Factory for each protocol (e.g cTokens Adapter Factory, aTokens Adapter Factory, etc).
->>>>>>> c4ef7ffb
 
 Following a gradual expansion, Sense Finance will deploy one Adapter Factory for each protocol (e.g cTokens Adapter Factory, Curve LP Share Adapter Factory, etc).
 
-<<<<<<< HEAD
 Most factories will be similar except for how they wrap/upwrap the Target and implement `_exists(target)`, a method that communicates to a data contract from the external protocol (e.g the Comptroller on Compound Finance) to check whether the Target passed is a supported asset of that protocol.
 
 Users can deploy an Adapter by making a call to the `Periphery` contract, which has authority to call `deployAdapter(_target)` on the Adapter Factory.
 
 To create an Adapter Factory, the contract needs to inherit from `BaseFactory.sol` and override `_exists()`.
-=======
-Users can deploy a Adapter by making a call to the `Periphery` contract, which has authority to call `deployAdapter(_target)` on the Adapter Factory.
-
-To create a Adapter Factory, the contract needs to inherit from `BaseFactory.sol` and override `_exists()`.
->>>>>>> c4ef7ffb
 
 ### Periphery
-
 The Periphery contract contains bundled actions for Series Actors and general users. 
 
-<<<<<<< HEAD
 For Series Actors, the Periphery exposes the public entry points to onboard new Targets (i.e. deploy adapters) and initialize new Series. The Target Sponsor calls `onboardAdapter` which will deploy an Adapter via an Adapter Factory and onboard the Target to the Sense Fuse Pool. The Series Sponsor calls `sponsorSeries` to initialize a series in the Divider and create a Space for Zero / Underlying trading.
-=======
-For Series Actors, the Periphery exposes the public entry points to onboard new Targets (i.e. deploy adapters) and initialize new Series. The Target Sponsor calls `onboardAdapter` which will deploy a Adapter via a Adapter Factory and onboard the Target to the Sense Fuse Pool. The Series Sponsor calls `sponsorSeries` to initialize a series in the Divider and create a Zero/gClaim pool on UniswapV3.
->>>>>>> c4ef7ffb
 
 Because the BalancerV2 only holds Zeros & the Target's Underlying, users need to execute additional steps to `issue()` and `combine()` in order to enter/exit into/from a Claim position. The Periphery allows users to bundle the necessary calls behind a single function interface and perform the following operations atomically, flashloaning Target from an Adapter when need be:
 - swapTargetForZeros
@@ -152,35 +123,20 @@
     2. adds `maturity`, `divider` and `adapter` address variables
     3. defines `collect()` (which calls `Divider.collect()`) and overrides `transfer()` and `transferFrom()` to also call `collect()`
 
-<<<<<<< HEAD
-=======
-### Target Wrappers
-
-tWrappers hold Target before a series' maturity and contain logic to handle arbitrary airdrops from native or 3rd party liquidity mining programs. Typically denominated in another asset, airdropped tokens are distributed to Claim holders in addition to the yield accrued from the Target.
-
-### Emergency Stop
-
-Emergency Stop is used by Sense Finance, Inc, to `stop` the operation of the Divider by pausing all `Adapters`. 
->>>>>>> c4ef7ffb
-
 ### Modules
-
 A Collection of Modules and Utilities for Sense V1
 
 #### Pool Manager
-
 `PoolManager` manages the Sense Fuse Pool, a collection of borrowing/lending markets serving all Zeros, the Zero/Underlying LP Shares their respective Targets. It allows users to permissionlessly onboard new Target (`addTarget()`), Zeros, and their Space LP shares (`queueSeries()` & `addSeries()`). Once new assets are onboarded, the Sense Fuse Pool will query price data from the `Master Oracle` which exposes a mapping, linking token addresses to oracle addresses. 
 
 #### Space [WIP]
 `Space` is a Zero/Underlying AMM pool that conforms to the [Yieldspace](https://yield.is/YieldSpace.pdf) invariant and lives on BalancerV2. Because its TWAP price is utilized by the Sense Fuse Pool, Space is heavily inspired by Balancer's [Weighted 2 Token Pool](https://github.com/balancer-labs/balancer-v2-monorepo/blob/c40b9a783e328d817892693bd13b4a14e4dcff4d/pkg/pool-weighted/contracts/WeightedPool2Tokens.sol) and its oracle functionality. Each Series will have a unique `Space` for Zero/Underlying trading, which will be deployed and initialized through the `Space Factory`.
 
 #### G Claim Manager [WIP]
-
 `GClaimManager` lets a user deposit their "Collect" Claims and receive "Drag" Claim representations. Specifically, it enables users to backfill interest accrued on their "Collect" Claim so that it can be used in other DeFi projects that don't know how to collect accrued yield for the user. Similarly, users may bring existing gClaims back to the contract to re-extract the PY and reconstitute their Collect Claims. More information between Collect and Drag Claims can [be found here](https://medium.com/sensefinance/designing-yield-tokens-d20c34d96f56). Note that some Claims within Sense have PY composed of native yield as well as airdrop rewards, the latter of which can balloon and shrink in value, causing wide fluctuations in the gClaim valuation. 
 
 
 #### Recycling Module [WIP]
-
 The Recycling Module is a contract for yield traders who want constantly-preserved IR sensitivity on their balances, and do not want to find reinvestment opportunities for their PY. The contract uses a dutch auction to automatically sell collected PY off at some interval for more Claims, which refocuses users' positions on FY.
 
 
@@ -190,7 +146,7 @@
 ### Admin
 
 The long-term goal of the Sense Protocol is to be as governance minimized as possible. However, out of caution, we’re taking a progressive decentralization approach, where Sense Finance Inc retains certain privileged permissions of v1 of the Protocol to ensure the system scales safely as well as pause the system in case of an emergency (vulnerability, hack, etc). The following list elaborates on these permissions:
-<<<<<<< HEAD
+
 1. `Divider.setIsTrusted` - add a new Adapter Factory
 2. `Divider.setAdapter` - pause a faulty adapter
 3. `Divider.backfillScale` - fix a faulty scale value / pass in a scale if no settlement occurs
@@ -200,21 +156,6 @@
 7. `Divider.setPeriphery` - point to the Periphery
 8. `PoolManager.deployPool` - deploy the Sense Fuse Pool
 9. `PoolManager.setParams` - set parameters for the Sense Fuse Pool
-=======
-- `Divider.setIsTrusted` - add a new Adapter Factory
-- `Divider.setAdapter` - pause a faulty adapter
-- `Divider.backfillScale` - fix a faulty scale value / pass in a scale if no settlement occurs
-- `EmergencyStop.stop` - stop the Sense Protocol
-- `Divider.setGuard` - set the cap for the Guarded launch
-- `Divider.setPeriphery` - point to the Periphery
-- `BaseFactory.setDivider` - Adapter Factory config
-- `BaseFactory.setDelta` - Adapter Factory config
-- `BaseFactory.setAdapterImplementation` - Adapter Factory config
-- `BaseFactory.setTWImplementation` - Adapter Factory config
-- `BaseFactory.setProtocol` - Adapter Factory config
-- `PoolManager.deployPool` - deploy the Sense Fuse Pool
-- `PoolManager.setParams` - set parameters for the Sense Fuse Pool
->>>>>>> c4ef7ffb
 
 ### External
 These are libraries we need as part of the protocol that we've imported from other projects and modified for our needs.
